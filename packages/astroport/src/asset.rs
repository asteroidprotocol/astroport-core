--- conflicted
+++ resolved
@@ -307,11 +307,7 @@
 ) -> StdResult<String> {
     let mut short_symbols: Vec<String> = vec![];
     for asset_info in asset_infos {
-<<<<<<< HEAD
-        let short_symbol: String = match asset_info {
-=======
         let short_symbol = match asset_info {
->>>>>>> 4874c0ed
             AssetInfo::NativeToken { denom } => {
                 denom.chars().take(TOKEN_SYMBOL_MAX_LENGTH).collect()
             }
