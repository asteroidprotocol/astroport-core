[package]
name = "astroport-whitelist"
version = "1.0.0"
authors = ["Ethan Frey <ethanfrey@users.noreply.github.com>", "Astroport"]
edition = "2021"
description = "Implementation of an proxy contract using a whitelist"
license = "Apache-2.0"
repository = "https://github.com/CosmWasm/cw-plus"
homepage = "https://cosmwasm.com"
documentation = "https://docs.cosmwasm.com"

[lib]
crate-type = ["cdylib", "rlib"]

[features]
backtraces = ["cosmwasm-std/backtraces"]
# use library feature to disable all instantiate/execute/query exports
library = []

[dependencies]
<<<<<<< HEAD
astroport = { path = "../../packages/astroport", default-features = false }
cw1-whitelist =  { version = "0.15", features = ["library"] }
cw2 = "0.15"
cosmwasm-std = { version = "1.1" }
thiserror = { version = "1.0" }
=======
cw2 = "0.15"
cw1-whitelist =  { version = "0.15", features = ["library"] }
cosmwasm-std = "1.1"
thiserror = { version = "1.0" }
astroport = { path = "../../packages/astroport", default-features = false }
>>>>>>> 042b0768
cosmwasm-schema = { version = "1.1" }<|MERGE_RESOLUTION|>--- conflicted
+++ resolved
@@ -1,6 +1,6 @@
 [package]
 name = "astroport-whitelist"
-version = "1.0.0"
+version = "1.0.1"
 authors = ["Ethan Frey <ethanfrey@users.noreply.github.com>", "Astroport"]
 edition = "2021"
 description = "Implementation of an proxy contract using a whitelist"
@@ -18,17 +18,9 @@
 library = []
 
 [dependencies]
-<<<<<<< HEAD
 astroport = { path = "../../packages/astroport", default-features = false }
-cw1-whitelist =  { version = "0.15", features = ["library"] }
+cw1-whitelist = { version = "0.15", features = ["library"] }
 cw2 = "0.15"
-cosmwasm-std = { version = "1.1" }
-thiserror = { version = "1.0" }
-=======
-cw2 = "0.15"
-cw1-whitelist =  { version = "0.15", features = ["library"] }
 cosmwasm-std = "1.1"
 thiserror = { version = "1.0" }
-astroport = { path = "../../packages/astroport", default-features = false }
->>>>>>> 042b0768
 cosmwasm-schema = { version = "1.1" }