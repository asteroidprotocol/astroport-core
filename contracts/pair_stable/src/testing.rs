--- conflicted
+++ resolved
@@ -16,11 +16,7 @@
 use astroport::token::InstantiateMsg as TokenInstantiateMsg;
 use cosmwasm_std::testing::{mock_env, mock_info, MOCK_CONTRACT_ADDR};
 use cosmwasm_std::{
-<<<<<<< HEAD
     attr, coin, to_binary, Addr, BankMsg, BlockInfo, Coin, CosmosMsg, Decimal, DepsMut, Env, Reply,
-=======
-    attr, to_binary, Addr, BankMsg, BlockInfo, Coin, CosmosMsg, Decimal, DepsMut, Env, Reply,
->>>>>>> 042b0768
     ReplyOn, Response, StdError, SubMsg, SubMsgResponse, SubMsgResult, Timestamp, Uint128, WasmMsg,
 };
 use cw20::{Cw20ExecuteMsg, Cw20ReceiveMsg, MinterResponse};
@@ -123,11 +119,7 @@
     store_liquidity_token(deps.as_mut(), 1, "liquidity0000".to_string());
 
     // It worked, let's query the state
-<<<<<<< HEAD
     let pair_info = CONFIG.load(deps.as_ref().storage).unwrap().pair_info;
-=======
-    let pair_info: PairInfo = query_pair_info(deps.as_ref()).unwrap();
->>>>>>> 042b0768
     assert_eq!(Addr::unchecked("liquidity0000"), pair_info.liquidity_token);
     assert_eq!(
         pair_info.asset_infos,
@@ -268,11 +260,7 @@
                 contract_addr: String::from("liquidity0000"),
                 msg: to_binary(&Cw20ExecuteMsg::Mint {
                     recipient: String::from("addr0000"),
-<<<<<<< HEAD
                     amount: Uint128::from(299_814_698_523_989_456_628u128),
-=======
-                    amount: Uint128::from(99_999999999999999000u128),
->>>>>>> 042b0768
                 })
                 .unwrap(),
                 funds: vec![],
@@ -541,13 +529,6 @@
         amount: Uint128::new(100u128),
     }]);
 
-<<<<<<< HEAD
-=======
-    // deps.querier.with_tax(
-    //     Decimal::zero(),
-    //     &[(&"uusd".to_string(), &Uint128::from(1000000u128))],
-    // );
->>>>>>> 042b0768
     deps.querier.with_token_balances(&[
         (
             &String::from("liquidity0000"),
@@ -675,14 +656,6 @@
         amount: collateral_pool_amount + offer_amount, /* user deposit must be pre-applied */
     }]);
 
-<<<<<<< HEAD
-=======
-    // deps.querier.with_tax(
-    //     Decimal::zero(),
-    //     &[(&"uusd".to_string(), &Uint128::from(1000000u128))],
-    // );
-
->>>>>>> 042b0768
     deps.querier.with_token_balances(&[
         (
             &String::from("liquidity0000"),
@@ -836,14 +809,6 @@
         denom: "uusd".to_string(),
         amount: collateral_pool_amount,
     }]);
-<<<<<<< HEAD
-
-=======
-    // deps.querier.with_tax(
-    //     Decimal::percent(1),
-    //     &[(&"uusd".to_string(), &Uint128::from(1000000u128))],
-    // );
->>>>>>> 042b0768
     deps.querier.with_token_balances(&[
         (
             &String::from("liquidity0000"),
@@ -939,14 +904,8 @@
         .checked_sub(expected_commission_amount)
         .unwrap();
 
-<<<<<<< HEAD
     // Check simulation result
     // Return asset token balance as normal
-=======
-    let expected_tax_amount = Uint128::zero();
-    // check simulation res
-    // return asset token balance as normal
->>>>>>> 042b0768
     deps.querier.with_token_balances(&[
         (
             &String::from("liquidity0000"),
@@ -1065,39 +1024,6 @@
 }
 
 #[test]
-<<<<<<< HEAD
-=======
-#[ignore]
-fn test_deduct() {
-    let deps = mock_dependencies(&[]);
-
-    let tax_rate = Decimal::percent(2);
-    let tax_cap = Uint128::from(1_000_000u128);
-    // deps.querier.with_tax(
-    //     Decimal::percent(2),
-    //     &[(&"uusd".to_string(), &Uint128::from(1000000u128))],
-    // );
-
-    let amount = Uint128::new(1000_000_000u128);
-    let expected_after_amount = std::cmp::max(
-        amount.checked_sub(amount * tax_rate).unwrap(),
-        amount.checked_sub(tax_cap).unwrap(),
-    );
-
-    let after_amount = (Asset {
-        info: AssetInfo::NativeToken {
-            denom: "uusd".to_string(),
-        },
-        amount,
-    })
-    .deduct_tax(&deps.as_ref().querier)
-    .unwrap();
-
-    assert_eq!(expected_after_amount, after_amount.amount);
-}
-
-#[test]
->>>>>>> 042b0768
 fn test_query_pool() {
     let total_share_amount = Uint128::from(111u128);
     let asset_0_amount = Uint128::from(222u128);
@@ -1293,7 +1219,6 @@
 
     for test_case in test_cases {
         let (case, result) = test_case;
-<<<<<<< HEAD
         let asset_x = native_asset_info("uusd".to_string());
         let asset_y = native_asset_info("uluna".to_string());
         let mut deps = mock_dependencies(&[]);
@@ -1347,51 +1272,6 @@
         );
         assert_eq!(
             config.cumulative_prices[1].2 / Uint128::from(price_precision),
-=======
-
-        let env = mock_env_with_block_time(case.block_time);
-        let mut config = Config {
-            pair_info: PairInfo {
-                asset_infos: vec![
-                    AssetInfo::NativeToken {
-                        denom: "uusd".to_string(),
-                    },
-                    AssetInfo::Token {
-                        contract_addr: Addr::unchecked("asset0000"),
-                    },
-                ],
-                contract_addr: Addr::unchecked("pair"),
-                liquidity_token: Addr::unchecked("lp_token"),
-                pair_type: PairType::Stable {},
-            },
-            factory_addr: Addr::unchecked("factory"),
-            block_time_last: case.block_time_last,
-            price0_cumulative_last: Uint128::new(case.last0),
-            price1_cumulative_last: Uint128::new(case.last1),
-            init_amp: 100 * AMP_PRECISION,
-            init_amp_time: env.block.time.seconds(),
-            next_amp: 100 * AMP_PRECISION,
-            next_amp_time: env.block.time.seconds(),
-        };
-
-        accumulate_prices(
-            env.clone(),
-            &mut config,
-            Uint128::new(case.x_amount),
-            6,
-            Uint128::new(case.y_amount),
-            6,
-        )
-        .unwrap();
-
-        assert_eq!(config.block_time_last, result.block_time_last);
-        assert_eq!(
-            config.price0_cumulative_last / Uint128::from(price_precision),
-            Uint128::new(result.cumulative_price_x)
-        );
-        assert_eq!(
-            config.price1_cumulative_last / Uint128::from(price_precision),
->>>>>>> 042b0768
             Uint128::new(result.cumulative_price_y)
         );
     }
@@ -1408,8 +1288,8 @@
 }
 
 use crate::utils::{accumulate_prices, compute_swap, select_pools};
+pub const NATIVE_TOKEN_PRECISION: u8 = 6;
 use astroport::factory::PairType;
-use astroport::querier::NATIVE_TOKEN_PRECISION;
 use proptest::prelude::*;
 use sim::StableSwapModel;
 
