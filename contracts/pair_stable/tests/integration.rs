--- conflicted
+++ resolved
@@ -1,17 +1,6 @@
 #![cfg(not(tarpaulin_include))]
 
-<<<<<<< HEAD
 use astroport::asset::{native_asset_info, Asset, AssetInfo, PairInfo};
-=======
-use std::str::FromStr;
-
-use cosmwasm_std::{
-    attr, from_json, to_json_binary, Addr, Coin, Decimal, QueryRequest, Uint128, WasmQuery,
-};
-use cw20::{BalanceResponse, Cw20Coin, Cw20ExecuteMsg, Cw20QueryMsg, MinterResponse};
-
-use astroport::asset::{Asset, AssetInfo, PairInfo};
->>>>>>> 350dd47e
 use astroport::factory::{
     ExecuteMsg as FactoryExecuteMsg, InstantiateMsg as FactoryInstantiateMsg, PairConfig, PairType,
     QueryMsg as FactoryQueryMsg,
@@ -22,14 +11,12 @@
     PoolResponse, QueryMsg, StablePoolConfig, StablePoolParams, StablePoolUpdateParams,
     MAX_FEE_SHARE_BPS, TWAP_PRECISION,
 };
-<<<<<<< HEAD
 
 use astroport_pair_stable::contract::LP_SUBDENOM;
 use astroport_pair_stable::error::ContractError;
 
 use std::str::FromStr;
 
-use astroport::observation::OracleObservation;
 use astroport::token::InstantiateMsg as TokenInstantiateMsg;
 use astroport_pair_stable::math::{MAX_AMP, MAX_AMP_CHANGE, MIN_AMP_CHANGING_TIME};
 use astroport_test::cw_multi_test::{AppBuilder, ContractWrapper, Executor};
@@ -38,12 +25,6 @@
     attr, coin, from_json, to_json_binary, Addr, Coin, Decimal, QueryRequest, Uint128, WasmQuery,
 };
 use cw20::{BalanceResponse, Cw20Coin, Cw20ExecuteMsg, Cw20QueryMsg, MinterResponse};
-=======
-use astroport::token::InstantiateMsg as TokenInstantiateMsg;
-use astroport_mocks::cw_multi_test::{App, ContractWrapper, Executor};
-use astroport_pair_stable::error::ContractError;
-use astroport_pair_stable::math::{MAX_AMP, MAX_AMP_CHANGE, MIN_AMP_CHANGING_TIME};
->>>>>>> 350dd47e
 
 const OWNER: &str = "owner";
 
@@ -1797,7 +1778,6 @@
 }
 
 #[test]
-<<<<<<< HEAD
 fn provide_liquidity_with_autostaking_to_generator() {
     let owner = Addr::unchecked("owner");
     let alice_address = Addr::unchecked("alice");
@@ -2012,8 +1992,6 @@
 }
 
 #[test]
-=======
->>>>>>> 350dd47e
 fn test_imbalance_withdraw_is_disabled() {
     let owner = Addr::unchecked("owner");
     let alice_address = Addr::unchecked("alice");
