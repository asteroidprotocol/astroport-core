[package]
name = "astroport-maker"
version = "1.3.1"
authors = ["Astroport"]
edition = "2021"

exclude = [
  # Those files are rust-optimizer artifacts. You might want to commit them for convenience but they should not be part of the source code publication.
  "contract.wasm",
  "hash.txt",
]

# See more keys and their definitions at https://doc.rust-lang.org/cargo/reference/manifest.html

[lib]
crate-type = ["cdylib", "rlib"]


[features]
# for more explicit tests, cargo test --features=backtraces
backtraces = ["cosmwasm-std/backtraces"]

[dependencies]
cosmwasm-std = "1.1"
cw2 = "0.15"
cw20 = "0.15"
cw-storage-plus = "0.15"
astroport = { path = "../../../packages/astroport", version = "3" }
thiserror = { version = "1.0" }
cosmwasm-schema = "1.1"
<<<<<<< HEAD
astro-satellite-package = { git = "https://github.com/astroport-fi/astroport_ibc" }
=======
astro-satellite-package = { git = "https://github.com/astroport-fi/astroport_ibc", version = "0.1" }
>>>>>>> 66d00d73

[dev-dependencies]
astroport-token = { path = "../../token" }
astroport-factory = { path = "../../factory" }
astroport-pair = { path = "../../pair" }
cw-multi-test = "0.15"
astroport-pair-stable = { path = "../../pair_stable" }
astroport-governance = { git = "https://github.com/astroport-fi/astroport-governance" }
astroport-escrow-fee-distributor = { git = "https://github.com/astroport-fi/astroport-governance" }
astroport-native-coin-registry = { path = "../../periphery/native_coin_registry" }<|MERGE_RESOLUTION|>--- conflicted
+++ resolved
@@ -28,11 +28,7 @@
 astroport = { path = "../../../packages/astroport", version = "3" }
 thiserror = { version = "1.0" }
 cosmwasm-schema = "1.1"
-<<<<<<< HEAD
-astro-satellite-package = { git = "https://github.com/astroport-fi/astroport_ibc" }
-=======
 astro-satellite-package = { git = "https://github.com/astroport-fi/astroport_ibc", version = "0.1" }
->>>>>>> 66d00d73
 
 [dev-dependencies]
 astroport-token = { path = "../../token" }
