[package]
name = "astroport-generator"
version = "2.3.2"
authors = ["Astroport"]
edition = "2021"
description = "Astroport Generator"
license = "GPL-3.0-only"
repository = "https://github.com/astroport-fi/astroport"
homepage = "https://astroport.fi"

exclude = [
    # Those files are rust-optimizer artifacts. You might want to commit them for convenience but they should not be part of the source code publication.
    "contract.wasm",
    "hash.txt",
]

# See more keys and their definitions at https://doc.rust-lang.org/cargo/reference/manifest.html

[lib]
crate-type = ["cdylib", "rlib"]

[features]
# for more explicit tests, cargo test --features=backtraces
backtraces = ["cosmwasm-std/backtraces"]

[dependencies]
cw-storage-plus = "0.15"
cw1-whitelist = { version = "1.1.2", features = ["library"] }
thiserror = { version = "1.0" }
astroport-governance = { git = "https://github.com/astroport-fi/astroport-governance", version = "1" }
protobuf = { version = "2", features = ["with-bytes"] }
cosmwasm-std = "1.1"
cw2 = "0.15"
cw20 = "0.15"
astroport = { path = "../../../packages/astroport", version = "3" }
cosmwasm-schema = "1.1"
<<<<<<< HEAD
cw-utils = "1.0.1"
=======
cw-utils = "1.0.1"

[dev-dependencies]
generator-controller = { git = "https://github.com/astroport-fi/astroport-governance" }
astroport-mocks = { path = "../../../packages/astroport_mocks" }
astroport-token = { path = "../../token" }
astroport-vesting = { path = "../vesting" }
astroport-staking = { path = "../staking" }
astroport-factory = { path = "../../factory" }
astroport-pair = { path = "../../pair" }
astroport-pair-stable = { path = "../../pair_stable" }
astroport-whitelist = { path = "../../whitelist" }
anyhow = "1"
voting-escrow = { git = "https://github.com/astroport-fi/astroport-governance" }
voting-escrow-delegation = { git = "https://github.com/astroport-fi/astroport-governance" }
astroport-nft = { git = "https://github.com/astroport-fi/astroport-governance" }
cw721-base = { version = "0.15", features = ["library"] }
generator-proxy-to-vkr = { git = "https://github.com/astroport-fi/astro-generator-proxy-contracts", branch = "main" }
valkyrie = { git = "https://github.com/astroport-fi/valkyrieprotocol", rev = "b5fcb666f17d7e291f40365756e50fc0d7b9bf54" }
valkyrie-lp-staking = { git = "https://github.com/astroport-fi/valkyrieprotocol", rev = "b5fcb666f17d7e291f40365756e50fc0d7b9bf54" }
valkyrie-vp = { git = "https://github.com/astroport-fi/valkyrieprotocol", rev = "b5fcb666f17d7e291f40365756e50fc0d7b9bf54" }
astroport-native-coin-registry = { path = "../../periphery/native_coin_registry" }
>>>>>>> 2f639c68
<|MERGE_RESOLUTION|>--- conflicted
+++ resolved
@@ -34,29 +34,4 @@
 cw20 = "0.15"
 astroport = { path = "../../../packages/astroport", version = "3" }
 cosmwasm-schema = "1.1"
-<<<<<<< HEAD
-cw-utils = "1.0.1"
-=======
-cw-utils = "1.0.1"
-
-[dev-dependencies]
-generator-controller = { git = "https://github.com/astroport-fi/astroport-governance" }
-astroport-mocks = { path = "../../../packages/astroport_mocks" }
-astroport-token = { path = "../../token" }
-astroport-vesting = { path = "../vesting" }
-astroport-staking = { path = "../staking" }
-astroport-factory = { path = "../../factory" }
-astroport-pair = { path = "../../pair" }
-astroport-pair-stable = { path = "../../pair_stable" }
-astroport-whitelist = { path = "../../whitelist" }
-anyhow = "1"
-voting-escrow = { git = "https://github.com/astroport-fi/astroport-governance" }
-voting-escrow-delegation = { git = "https://github.com/astroport-fi/astroport-governance" }
-astroport-nft = { git = "https://github.com/astroport-fi/astroport-governance" }
-cw721-base = { version = "0.15", features = ["library"] }
-generator-proxy-to-vkr = { git = "https://github.com/astroport-fi/astro-generator-proxy-contracts", branch = "main" }
-valkyrie = { git = "https://github.com/astroport-fi/valkyrieprotocol", rev = "b5fcb666f17d7e291f40365756e50fc0d7b9bf54" }
-valkyrie-lp-staking = { git = "https://github.com/astroport-fi/valkyrieprotocol", rev = "b5fcb666f17d7e291f40365756e50fc0d7b9bf54" }
-valkyrie-vp = { git = "https://github.com/astroport-fi/valkyrieprotocol", rev = "b5fcb666f17d7e291f40365756e50fc0d7b9bf54" }
-astroport-native-coin-registry = { path = "../../periphery/native_coin_registry" }
->>>>>>> 2f639c68
+cw-utils = "1.0.1"