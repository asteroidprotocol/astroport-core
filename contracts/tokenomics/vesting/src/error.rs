<<<<<<< HEAD
use cosmwasm_std::{OverflowError, StdError};
use cw_utils::PaymentError;
use thiserror::Error;

/// This enum describes generator vesting contract errors
=======
use cosmwasm_std::{Addr, OverflowError, StdError, Uint128};
use cw_utils::PaymentError;
use thiserror::Error;

/// ## Description
/// This enum describes generator vesting contract errors!
>>>>>>> 042b0768
#[derive(Error, Debug, PartialEq)]
pub enum ContractError {
    #[error("{0}")]
    Std(#[from] StdError),

    #[error("{0}")]
    PaymentError(#[from] PaymentError),

    #[error("Unauthorized")]
    Unauthorized {},

    #[error("Amount is not available!")]
    AmountIsNotAvailable {},

    #[error("Vesting schedule error on addr: {0}. Should satisfy: (start < end and at_start < total) or (start = end and at_start = total)")]
    VestingScheduleError(String),

    #[error("Vesting schedule amount error. The total amount should be equal to the CW20 receive amount.")]
    VestingScheduleAmountError {},

<<<<<<< HEAD
    #[error("Contract can't be migrated!")]
    MigrationError {},
=======
    #[error("Vesting schedule amount error. The total amount should be equal to the CW20 receive amount.")]
    VestingScheduleAmountError {},

    #[error("Contract can't be migrated!")]
    MigrationError {},

    #[error("Failed to withdraw tokens due to multiple active schedules for account {0}")]
    MultipleActiveSchedules(String),

    #[error("Account {0} has no active vesting schedule")]
    NoActiveVestingSchedule(String),

    #[error("Failed to withdraw from active schedule: amount left {0}")]
    NotEnoughTokens(Uint128),
>>>>>>> 042b0768
}

impl From<OverflowError> for ContractError {
    fn from(o: OverflowError) -> Self {
        StdError::from(o).into()
    }
}<|MERGE_RESOLUTION|>--- conflicted
+++ resolved
@@ -1,17 +1,8 @@
-<<<<<<< HEAD
-use cosmwasm_std::{OverflowError, StdError};
+use cosmwasm_std::{OverflowError, StdError, Uint128};
 use cw_utils::PaymentError;
 use thiserror::Error;
 
 /// This enum describes generator vesting contract errors
-=======
-use cosmwasm_std::{Addr, OverflowError, StdError, Uint128};
-use cw_utils::PaymentError;
-use thiserror::Error;
-
-/// ## Description
-/// This enum describes generator vesting contract errors!
->>>>>>> 042b0768
 #[derive(Error, Debug, PartialEq)]
 pub enum ContractError {
     #[error("{0}")]
@@ -32,13 +23,6 @@
     #[error("Vesting schedule amount error. The total amount should be equal to the CW20 receive amount.")]
     VestingScheduleAmountError {},
 
-<<<<<<< HEAD
-    #[error("Contract can't be migrated!")]
-    MigrationError {},
-=======
-    #[error("Vesting schedule amount error. The total amount should be equal to the CW20 receive amount.")]
-    VestingScheduleAmountError {},
-
     #[error("Contract can't be migrated!")]
     MigrationError {},
 
@@ -50,7 +34,6 @@
 
     #[error("Failed to withdraw from active schedule: amount left {0}")]
     NotEnoughTokens(Uint128),
->>>>>>> 042b0768
 }
 
 impl From<OverflowError> for ContractError {
