[package]
name = "astroport-pair-concentrated-injective"
version = "2.2.2"
authors = ["Astroport"]
edition = "2021"
description = "The Astroport concentrated liquidity pair which supports Injective orderbook integration"
license = "MIT"

exclude = [
    # Those files are rust-optimizer artifacts. You might want to commit them for convenience but they should not be part of the source code publication.
    "contract.wasm",
    "hash.txt",
]

# See more keys and their definitions at https://doc.rust-lang.org/cargo/reference/manifest.html

[lib]
crate-type = ["cdylib", "rlib"]

[features]
# for quicker tests, cargo test --lib
# for more explicit tests, cargo test --features=backtraces
backtraces = ["cosmwasm-std/backtraces"]
library = []

[dependencies]
astroport = { path = "../../packages/astroport", version = "3", features = ["injective"] }
astroport-factory = { path = "../factory", features = ["library"], version = "1" }
astroport-pair-concentrated = { path = "../pair_concentrated", features = ["library"], version = "2.0.5" }
astroport-circular-buffer = { path = "../../packages/circular_buffer", version = "0.1" }
astroport-pcl-common = { path = "../../packages/astroport_pcl_common", version = "1" }
cw2 = "0.15"
cw20 = "0.15"
cosmwasm-std = "1.1"
cw-storage-plus = "0.15"
thiserror = "1.0"
cosmwasm-schema = "1.1"
itertools = "0.10"
cw-utils = "0.15"
injective-cosmwasm = "0.2"
tiny-keccak = { version = "2.0.2", features = ["keccak"] }
hex = "0.4.3"

[dev-dependencies]
<<<<<<< HEAD
astroport-token = { path = "../token" }
astroport-test = { path = "../../packages/astroport_test" }
=======
cw20-base = "1.1
astroport-mocks = { path = "../../packages/astroport_mocks" }
>>>>>>> 350dd47e
astroport-factory = { path = "../factory" }
proptest = "1.0"
anyhow = "1.0"
derivative = "2.2"
astroport-native-coin-registry = { path = "../periphery/native_coin_registry" }
injective-math = "0.1"
injective-testing = "0.1.1"<|MERGE_RESOLUTION|>--- conflicted
+++ resolved
@@ -42,13 +42,8 @@
 hex = "0.4.3"
 
 [dev-dependencies]
-<<<<<<< HEAD
-astroport-token = { path = "../token" }
+cw20-base = "1.1"
 astroport-test = { path = "../../packages/astroport_test" }
-=======
-cw20-base = "1.1
-astroport-mocks = { path = "../../packages/astroport_mocks" }
->>>>>>> 350dd47e
 astroport-factory = { path = "../factory" }
 proptest = "1.0"
 anyhow = "1.0"
