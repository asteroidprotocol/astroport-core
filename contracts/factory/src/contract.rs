--- conflicted
+++ resolved
@@ -7,25 +7,10 @@
 use cw2::{get_contract_version, set_contract_version};
 use protobuf::Message;
 
-<<<<<<< HEAD
 use astroport::asset::{AssetInfo, PairInfo};
 use astroport::common::{
     claim_ownership, drop_ownership_proposal, propose_new_owner, validate_addresses,
 };
-=======
-use crate::error::ContractError;
-use crate::migration;
-use crate::querier::query_pair_info;
-
-use crate::state::{
-    pair_key, read_pairs, TmpPairInfo, CONFIG, OWNERSHIP_PROPOSAL, PAIRS, PAIR_CONFIGS,
-    TMP_PAIR_INFO,
-};
-
-use crate::response::MsgInstantiateContractResponse;
-
-use astroport::asset::{AssetInfo, PairInfo};
->>>>>>> bea587d6
 use astroport::factory::{
     Config, ConfigResponse, ExecuteMsg, FeeInfoResponse, InstantiateMsg, MigrateMsg, PairConfig,
     PairType, PairsResponse, QueryMsg,
@@ -40,8 +25,8 @@
 use crate::querier::query_pair_info;
 use crate::response::MsgInstantiateContractResponse;
 use crate::state::{
-    check_asset_infos, pair_key, read_pairs, Config, TmpPairInfo, CONFIG, OWNERSHIP_PROPOSAL,
-    PAIRS, PAIRS_TO_MIGRATE, PAIR_CONFIGS, TMP_PAIR_INFO,
+    check_asset_infos, pair_key, read_pairs, TmpPairInfo, CONFIG, OWNERSHIP_PROPOSAL, PAIRS,
+    PAIRS_TO_MIGRATE, PAIR_CONFIGS, TMP_PAIR_INFO,
 };
 
 /// Contract name that is used for migration.
@@ -659,9 +644,6 @@
 
                 migrate_pair_configs_to_v120(deps.storage)?
             }
-<<<<<<< HEAD
-            "1.2.0" => {}
-=======
             "1.2.0" | "1.2.1" => {
                 let msg: migration::MigrationMsg = from_binary(&msg.params)?;
 
@@ -681,7 +663,6 @@
                 CONFIG.save(deps.storage, &new_config)?;
             }
             "1.3.0" => {}
->>>>>>> bea587d6
             _ => return Err(ContractError::MigrationError {}),
         },
         _ => return Err(ContractError::MigrationError {}),
