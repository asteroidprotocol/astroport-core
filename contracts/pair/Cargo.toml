--- conflicted
+++ resolved
@@ -27,25 +27,6 @@
 
 [dependencies]
 integer-sqrt = "0.1"
-<<<<<<< HEAD
-astroport = { path = "../../packages/astroport", version = "3" }
-cw2 = "0.15"
-cw20 = "0.15"
-cosmwasm-std = { version = "1.1", features = ["cosmwasm_1_1", "stargate"] }
-cw-storage-plus = "0.15"
-thiserror = { version = "1.0" }
-protobuf = { version = "2", features = ["with-bytes"] }
-cosmwasm-schema = "1.1"
-cw-utils = "1.0.1"
-
-[dev-dependencies]
-astroport-token = { path = "../token" }
-astroport-incentives = { path = "../tokenomics/incentives"}
-astroport-factory = { path = "../factory" }
-proptest = "1.0"
-prost = "0.11.5"
-astroport-test = { path = "../../packages/astroport_test" }
-=======
 astroport = { path = "../../packages/astroport", version = "4" }
 cw2.workspace = true
 cw20 = "1.1"
@@ -56,9 +37,9 @@
 cw-utils.workspace = true
 
 [dev-dependencies]
+astroport-incentives = { path = "../tokenomics/incentives"}
 cw20-base = { version = "1.1", features = ["library"] }
 astroport-factory = { path = "../factory" }
 proptest = "1.0"
 prost = "0.11.5"
-astroport-mocks = { path = "../../packages/astroport_mocks" }
->>>>>>> 350dd47e
+astroport-test = { path = "../../packages/astroport_test" }